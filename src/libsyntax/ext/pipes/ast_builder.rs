--- conflicted
+++ resolved
@@ -54,19 +54,12 @@
     fn add_tys(&self, +tys: ~[@ast::Ty]) -> @ast::path;
 }
 
-<<<<<<< HEAD
-pub impl append_types for @ast::path {
+impl append_types for @ast::path {
     fn add_ty(&self, ty: @ast::Ty) -> @ast::path {
         @ast::path {
             types: vec::append_one(copy self.types, ty),
             .. copy **self
         }
-=======
-impl append_types for @ast::path {
-    fn add_ty(ty: @ast::Ty) -> @ast::path {
-        @ast::path { types: vec::append_one(self.types, ty),
-                     .. *self}
->>>>>>> a6d96893
     }
 
     fn add_tys(&self, +tys: ~[@ast::Ty]) -> @ast::path {
