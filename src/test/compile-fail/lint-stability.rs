--- conflicted
+++ resolved
@@ -175,13 +175,8 @@
         let _ = Experimental::ExperimentalVariant; //~ ERROR use of unstable item
         let _ = Experimental::StableVariant;
 
-<<<<<<< HEAD
-        let x: uint = 0;
+        let x: usize = 0;
         x.experimental(); //~ ERROR use of unstable item
-=======
-        let x: usize = 0;
-        x.experimental(); //~ ERROR use of experimental item
->>>>>>> a661bd65
         x.stable();
     }
 }
@@ -293,15 +288,9 @@
     impl Trait for MethodTester {}
 
     #[deprecated]
-<<<<<<< HEAD
-    pub struct DeprecatedStruct { i: int }
-    #[unstable]
-    pub struct ExperimentalStruct { i: int }
-=======
     pub struct DeprecatedStruct { i: isize }
-    #[experimental]
+    #[unstable]
     pub struct ExperimentalStruct { i: isize }
->>>>>>> a661bd65
     #[unstable]
     pub struct UnstableStruct { i: isize }
     pub struct UnmarkedStruct { i: isize }
@@ -344,15 +333,9 @@
     }
 
     #[deprecated]
-<<<<<<< HEAD
-    pub struct DeprecatedTupleStruct(int);
-    #[unstable]
-    pub struct ExperimentalTupleStruct(int);
-=======
     pub struct DeprecatedTupleStruct(isize);
-    #[experimental]
+    #[unstable]
     pub struct ExperimentalTupleStruct(isize);
->>>>>>> a661bd65
     #[unstable]
     pub struct UnstableTupleStruct(isize);
     pub struct UnmarkedTupleStruct(isize);
